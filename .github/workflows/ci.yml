name: "CI"

on:
  push:

jobs:
  python-build:
    name: "🏗️ Build Python wheels"
    strategy:
      matrix:
        python:
        - "3.10"
    runs-on: ubuntu-latest
    steps:
<<<<<<< HEAD
      - name: "📥 Check-out"
        uses: actions/checkout@v4
      - name: "🧰 Install Python"
        uses: actions/setup-python@v5
        with:
          python-version: "3.10"
          cache: pip
          cache-dependency-path: pyproject.toml
      - name: "🧰 Install Protoc"
        run: sudo apt install protobuf-compiler
      - name: "🧰 Install dependencies"
        run: |
          python -m pip install --upgrade pip
          pip install .
          pip install .[tests]
      - name: "🔍 Check Python code format"
        run: flake8 archive_query_log/
  lint:
    name: "🔍 Python Lint"
    runs-on: ubuntu-latest
    steps:
      - name: "📥 Check-out"
        uses: actions/checkout@v4
      - name: "🧰 Install Python"
        uses: actions/setup-python@v5
        with:
          python-version: "3.10"
          cache: pip
          cache-dependency-path: pyproject.toml
      - name: "🧰 Install Protoc"
        run: sudo apt install protobuf-compiler
      - name: "🧰 Install dependencies"
        run: |
          python -m pip install --upgrade pip
          pip install .
          pip install .[tests]
      - name: "🔍 Lint Python code"
        run: pylint -E archive_query_log
  unit-tests:
    name: "🧪 Python unit tests"
    runs-on: ubuntu-latest
    steps:
      - name: "📥 Check-out"
        uses: actions/checkout@v4
      - name: "🧰 Install Python"
        uses: actions/setup-python@v5
        with:
          python-version: "3.10"
          cache: pip
          cache-dependency-path: pyproject.toml
      - name: "🧰 Install Protoc"
        run: sudo apt install protobuf-compiler
      - name: "🧰 Install dependencies"
        run: |
          python -m pip install --upgrade pip
          pip install .
          pip install .[tests]
      - name: "🧪 Test Python code"
        run: pytest --cov=./ --cov-report=xml --capture=no archive_query_log/
      - name: "📤 Upload coverage to Codecov"
        uses: codecov/codecov-action@v4
        with:
          token: ${{ secrets.CODECOV_TOKEN }}
  release:
=======
    - name: "📥 Check-out"
      uses: actions/checkout@v3
    - name: "🧰 Install Protoc"
      run: sudo apt install protobuf-compiler
    - name: "🧰 Install Python"
      uses: actions/setup-python@v4
      with:
        python-version: ${{ matrix.python }}
        cache: pip
        cache-dependency-path: pyproject.toml
    - name: "🧰 Install dependencies"
      run: pip install build twine
    - name: "🏗️ Build Python wheels"
      run: python -m build
    - name: "🧪 Check package bundles"
      run: twine check dist/*
    - name: "📤 Upload Python wheels"
      uses: actions/upload-artifact@v3
      if: matrix.python == '3.10'
      with:
        name: wheels
        path: dist
  python-code-check:
    name: "🔍 Check Python code"
    strategy:
      matrix:
        python:
        - "3.10"
    runs-on: ubuntu-latest
    steps:
    - name: "📥 Check-out"
      uses: actions/checkout@v3
    - name: "🧰 Install Protoc"
      run: sudo apt install protobuf-compiler
    - name: "🧰 Install Python"
      uses: actions/setup-python@v4
      with:
        python-version: ${{ matrix.python }}
        cache: pip
        cache-dependency-path: pyproject.toml
    - name: "🧰 Install dependencies"
      run: pip install .[tests]
    - name: "🔍 Check Python code"
      run: ruff .
  python-typing:
    name: "🔍 Check Python static typing"
    strategy:
      matrix:
        python:
        - "3.10"
    runs-on: ubuntu-latest
    steps:
    - name: "📥 Check-out"
      uses: actions/checkout@v3
    - name: "🧰 Install Protoc"
      run: sudo apt install protobuf-compiler
    - name: "🧰 Install Python"
      uses: actions/setup-python@v4
      with:
        python-version: ${{ matrix.python }}
        cache: pip
        cache-dependency-path: pyproject.toml
    - name: "🧰 Install dependencies"
      run: pip install .[tests]
    - name: "🔍 Check Python static typing"
      run: mypy .
  python-security:
    name: "🔍 Check Python code security"
    strategy:
      matrix:
        python:
        - "3.10"
    runs-on: ubuntu-latest
    steps:
    - name: "📥 Check-out"
      uses: actions/checkout@v3
    - name: "🧰 Install Protoc"
      run: sudo apt install protobuf-compiler
    - name: "🧰 Install Python"
      uses: actions/setup-python@v4
      with:
        python-version: ${{ matrix.python }}
        cache: pip
        cache-dependency-path: pyproject.toml
    - name: "🧰 Install dependencies"
      run: pip install .[tests]
    - name: "🔍 Check Python code security"
      run: bandit -c pyproject.toml -r .
#  python-test:
#    name: "🧪 Test Python code"
#    strategy:
#      matrix:
#        python:
#        - "3.10"
#    runs-on: ubuntu-latest
#    steps:
#    - name: "📥 Check-out"
#      uses: actions/checkout@v3
#    - name: "🧰 Install Protoc"
#      run: sudo apt install protobuf-compiler
#    - name: "🧰 Install Python"
#      uses: actions/setup-python@v4
#      with:
#        python-version: ${{ matrix.python }}
#        cache: pip
#        cache-dependency-path: pyproject.toml
#    - name: "🧰 Install dependencies"
#      run: pip install .[tests]
#    - name: "🧪 Test Python code"
#      run: pytest --cov --cov-report=xml archive_query_log
#    - name: "📤 Upload coverage to Codecov"
#      uses: codecov/codecov-action@v3
#      if: matrix.python == '3.10'
#      with:
#        fail_ci_if_error: true
#        token: ${{ secrets.CODECOV_TOKEN }}
  docker-build:
    name: "🏗️ Build Docker image"
    runs-on: ubuntu-latest
    steps:
    - name: "📥 Check-out"
      uses: actions/checkout@v3
    - name: "🧰 Set up QEMU"
      uses: docker/setup-qemu-action@v2
    - name: "🧰 Set up Docker Buildx"
      uses: docker/setup-buildx-action@v2
    - name: "🏗️ Build Docker image"
      uses: docker/build-push-action@v4
      with:
        context: .
        push: false
  python-publish:
    name: "🚀 Publish Python wheels"
    if: github.event_name == 'push' && startsWith(github.ref, 'refs/tags')
    needs:
    - python-build
    - python-code-check
    - python-typing
    - python-security
#    - python-test
    - docker-build
    runs-on: ubuntu-latest
    permissions:
      id-token: write
    steps:
    - name: "📥 Check-out"
      uses: actions/checkout@v3
    - name: "📥 Download Python wheels"
      uses: actions/download-artifact@v3
      with:
        name: wheels
        path: dist
    - name: "🚀 Publish Python wheels"
      uses: pypa/gh-action-pypi-publish@release/v1
  docker-publish:
    name: "🚀 Publish Docker image"
    if: github.event_name == 'push' && startsWith(github.ref, 'refs/tags')
    permissions:
      packages: write
    needs:
    - python-build
    - python-code-check
    - python-typing
    - python-security
#    - python-test
    - docker-build
    runs-on: ubuntu-latest
    steps:
    - name: "📥 Check-out"
      uses: actions/checkout@v3
    - name: "🧰 Set up QEMU"
      uses: docker/setup-qemu-action@v2
    - name: "🧰 Set up Docker Buildx"
      uses: docker/setup-buildx-action@v2
    #- name: "🔑 Login to Docker Hub"
    #  uses: docker/login-action@v2
    #  with:
    #    username: ${{ secrets.DOCKERHUB_USERNAME }}
    #    password: ${{ secrets.DOCKERHUB_TOKEN }}
    - name: "🔑 Login to GitHub Packages"
      uses: docker/login-action@v2
      with:
        registry: ghcr.io
        username: ${{ github.actor }}
        password: ${{ secrets.GITHUB_TOKEN }}
    - name: "ℹ️ Extract image metadata"
      id: meta
      uses: docker/metadata-action@v4
      with:
        #images: |
        #  webis/archive-query-log
        #  ghcr.io/${{ github.repository }}
        images: |
          ghcr.io/${{ github.repository }}
    - name: "🚀 Build and push image"
      uses: docker/build-push-action@v4
      with:
        context: .
        push: true
        tags: ${{ steps.meta.outputs.tags }}
        labels: ${{ steps.meta.outputs.labels }}
  github-release:
>>>>>>> 83ec503e
    name: "🚀 Create GitHub release"
    if: github.event_name == 'push' && startsWith(github.ref, 'refs/tags')
    needs:
    - python-build
    - python-code-check
    - python-typing
    - python-security
#    - python-test
    - docker-build
    permissions:
      contents: write
    runs-on: ubuntu-latest
    steps:
<<<<<<< HEAD
      - name: "📥 Check-out"
        uses: actions/checkout@v4
      - name: "🏷️ Get version tag"
        id: get-version
        run: echo ::set-output name=tag::${GITHUB_REF/refs\/tags\//}
      - name: "📥 Download Python wheel"
        uses: actions/upload-artifact@v4
        with:
          name: wheel
          path: dist/*
      - name: "🚀 Create GitHub release"
        uses: softprops/action-gh-release@v1
        with:
          name: Release ${{ steps.get-version.outputs.tag }}
          files: dist/*
          fail_on_unmatched_files: true
          draft: false
          prerelease: false
          generate_release_notes: true
=======
    - name: "📥 Check-out"
      uses: actions/checkout@v3
    - name: "📥 Download Python wheels"
      uses: actions/download-artifact@v3
      with:
        name: wheels
        path: dist
    - name: "🚀 Create GitHub release"
      uses: softprops/action-gh-release@v1
      with:
        name: Release ${{ github.ref_name }}
        files: dist/*
        fail_on_unmatched_files: true
        draft: false
        prerelease: false
        generate_release_notes: true
>>>>>>> 83ec503e
<|MERGE_RESOLUTION|>--- conflicted
+++ resolved
@@ -1,239 +1,173 @@
-name: "CI"
+name: CI
 
 on:
   push:
 
 jobs:
   python-build:
-    name: "🏗️ Build Python wheels"
-    strategy:
-      matrix:
-        python:
-        - "3.10"
-    runs-on: ubuntu-latest
-    steps:
-<<<<<<< HEAD
-      - name: "📥 Check-out"
-        uses: actions/checkout@v4
-      - name: "🧰 Install Python"
-        uses: actions/setup-python@v5
-        with:
-          python-version: "3.10"
-          cache: pip
-          cache-dependency-path: pyproject.toml
-      - name: "🧰 Install Protoc"
-        run: sudo apt install protobuf-compiler
-      - name: "🧰 Install dependencies"
-        run: |
-          python -m pip install --upgrade pip
-          pip install .
-          pip install .[tests]
-      - name: "🔍 Check Python code format"
-        run: flake8 archive_query_log/
-  lint:
-    name: "🔍 Python Lint"
-    runs-on: ubuntu-latest
-    steps:
-      - name: "📥 Check-out"
-        uses: actions/checkout@v4
-      - name: "🧰 Install Python"
-        uses: actions/setup-python@v5
-        with:
-          python-version: "3.10"
-          cache: pip
-          cache-dependency-path: pyproject.toml
-      - name: "🧰 Install Protoc"
-        run: sudo apt install protobuf-compiler
-      - name: "🧰 Install dependencies"
-        run: |
-          python -m pip install --upgrade pip
-          pip install .
-          pip install .[tests]
-      - name: "🔍 Lint Python code"
-        run: pylint -E archive_query_log
-  unit-tests:
-    name: "🧪 Python unit tests"
-    runs-on: ubuntu-latest
-    steps:
-      - name: "📥 Check-out"
-        uses: actions/checkout@v4
-      - name: "🧰 Install Python"
-        uses: actions/setup-python@v5
-        with:
-          python-version: "3.10"
-          cache: pip
-          cache-dependency-path: pyproject.toml
-      - name: "🧰 Install Protoc"
-        run: sudo apt install protobuf-compiler
-      - name: "🧰 Install dependencies"
-        run: |
-          python -m pip install --upgrade pip
-          pip install .
-          pip install .[tests]
-      - name: "🧪 Test Python code"
-        run: pytest --cov=./ --cov-report=xml --capture=no archive_query_log/
-      - name: "📤 Upload coverage to Codecov"
-        uses: codecov/codecov-action@v4
-        with:
-          token: ${{ secrets.CODECOV_TOKEN }}
-  release:
-=======
-    - name: "📥 Check-out"
-      uses: actions/checkout@v3
-    - name: "🧰 Install Protoc"
-      run: sudo apt install protobuf-compiler
-    - name: "🧰 Install Python"
-      uses: actions/setup-python@v4
-      with:
-        python-version: ${{ matrix.python }}
-        cache: pip
-        cache-dependency-path: pyproject.toml
-    - name: "🧰 Install dependencies"
+    name: 🏗️ Build Python wheels
+    strategy:
+      matrix:
+        python:
+        - '3.10'
+    runs-on: ubuntu-latest
+    steps:
+    - name: 📥 Check-out
+      uses: actions/checkout@v3
+    - name: 🧰 Install Protoc
+      run: sudo apt install protobuf-compiler
+    - name: 🧰 Install Python
+      uses: actions/setup-python@v4
+      with:
+        python-version: ${{ matrix.python }}
+        cache: pip
+        cache-dependency-path: pyproject.toml
+    - name: 🧰 Install dependencies
       run: pip install build twine
-    - name: "🏗️ Build Python wheels"
+    - name: 🏗️ Build Python wheels
       run: python -m build
-    - name: "🧪 Check package bundles"
+    - name: 🧪 Check package bundles
       run: twine check dist/*
-    - name: "📤 Upload Python wheels"
+    - name: 📤 Upload Python wheels
       uses: actions/upload-artifact@v3
       if: matrix.python == '3.10'
       with:
         name: wheels
         path: dist
   python-code-check:
-    name: "🔍 Check Python code"
-    strategy:
-      matrix:
-        python:
-        - "3.10"
-    runs-on: ubuntu-latest
-    steps:
-    - name: "📥 Check-out"
-      uses: actions/checkout@v3
-    - name: "🧰 Install Protoc"
-      run: sudo apt install protobuf-compiler
-    - name: "🧰 Install Python"
-      uses: actions/setup-python@v4
-      with:
-        python-version: ${{ matrix.python }}
-        cache: pip
-        cache-dependency-path: pyproject.toml
-    - name: "🧰 Install dependencies"
-      run: pip install .[tests]
-    - name: "🔍 Check Python code"
+    name: 🔍 Check Python code
+    strategy:
+      matrix:
+        python:
+        - '3.10'
+    runs-on: ubuntu-latest
+    steps:
+    - name: 📥 Check-out
+      uses: actions/checkout@v3
+    - name: 🧰 Install Protoc
+      run: sudo apt install protobuf-compiler
+    - name: 🧰 Install Python
+      uses: actions/setup-python@v4
+      with:
+        python-version: ${{ matrix.python }}
+        cache: pip
+        cache-dependency-path: pyproject.toml
+    - name: 🧰 Install dependencies
+      run: pip install .[tests]
+    - name: 🔍 Check Python code
       run: ruff .
   python-typing:
-    name: "🔍 Check Python static typing"
-    strategy:
-      matrix:
-        python:
-        - "3.10"
-    runs-on: ubuntu-latest
-    steps:
-    - name: "📥 Check-out"
-      uses: actions/checkout@v3
-    - name: "🧰 Install Protoc"
-      run: sudo apt install protobuf-compiler
-    - name: "🧰 Install Python"
-      uses: actions/setup-python@v4
-      with:
-        python-version: ${{ matrix.python }}
-        cache: pip
-        cache-dependency-path: pyproject.toml
-    - name: "🧰 Install dependencies"
-      run: pip install .[tests]
-    - name: "🔍 Check Python static typing"
+    name: 🔍 Check Python static typing
+    strategy:
+      matrix:
+        python:
+        - '3.10'
+    runs-on: ubuntu-latest
+    steps:
+    - name: 📥 Check-out
+      uses: actions/checkout@v3
+    - name: 🧰 Install Protoc
+      run: sudo apt install protobuf-compiler
+    - name: 🧰 Install Python
+      uses: actions/setup-python@v4
+      with:
+        python-version: ${{ matrix.python }}
+        cache: pip
+        cache-dependency-path: pyproject.toml
+    - name: 🧰 Install dependencies
+      run: pip install .[tests]
+    - name: 🔍 Check Python static typing
       run: mypy .
   python-security:
-    name: "🔍 Check Python code security"
-    strategy:
-      matrix:
-        python:
-        - "3.10"
-    runs-on: ubuntu-latest
-    steps:
-    - name: "📥 Check-out"
-      uses: actions/checkout@v3
-    - name: "🧰 Install Protoc"
-      run: sudo apt install protobuf-compiler
-    - name: "🧰 Install Python"
-      uses: actions/setup-python@v4
-      with:
-        python-version: ${{ matrix.python }}
-        cache: pip
-        cache-dependency-path: pyproject.toml
-    - name: "🧰 Install dependencies"
-      run: pip install .[tests]
-    - name: "🔍 Check Python code security"
+    name: 🔍 Check Python code security
+    strategy:
+      matrix:
+        python:
+        - '3.10'
+    runs-on: ubuntu-latest
+    steps:
+    - name: 📥 Check-out
+      uses: actions/checkout@v3
+    - name: 🧰 Install Protoc
+      run: sudo apt install protobuf-compiler
+    - name: 🧰 Install Python
+      uses: actions/setup-python@v4
+      with:
+        python-version: ${{ matrix.python }}
+        cache: pip
+        cache-dependency-path: pyproject.toml
+    - name: 🧰 Install dependencies
+      run: pip install .[tests]
+    - name: 🔍 Check Python code security
       run: bandit -c pyproject.toml -r .
-#  python-test:
-#    name: "🧪 Test Python code"
-#    strategy:
-#      matrix:
-#        python:
-#        - "3.10"
-#    runs-on: ubuntu-latest
-#    steps:
-#    - name: "📥 Check-out"
-#      uses: actions/checkout@v3
-#    - name: "🧰 Install Protoc"
-#      run: sudo apt install protobuf-compiler
-#    - name: "🧰 Install Python"
-#      uses: actions/setup-python@v4
-#      with:
-#        python-version: ${{ matrix.python }}
-#        cache: pip
-#        cache-dependency-path: pyproject.toml
-#    - name: "🧰 Install dependencies"
-#      run: pip install .[tests]
-#    - name: "🧪 Test Python code"
-#      run: pytest --cov --cov-report=xml archive_query_log
-#    - name: "📤 Upload coverage to Codecov"
-#      uses: codecov/codecov-action@v3
-#      if: matrix.python == '3.10'
-#      with:
-#        fail_ci_if_error: true
-#        token: ${{ secrets.CODECOV_TOKEN }}
+  python-test:
+    name: 🧪 Test Python code
+    strategy:
+      matrix:
+        python:
+        - '3.10'
+    runs-on: ubuntu-latest
+    steps:
+    - name: 📥 Check-out
+      uses: actions/checkout@v3
+    - name: 🧰 Install Protoc
+      run: sudo apt install protobuf-compiler
+    - name: 🧰 Install Python
+      uses: actions/setup-python@v4
+      with:
+        python-version: ${{ matrix.python }}
+        cache: pip
+        cache-dependency-path: pyproject.toml
+    - name: 🧰 Install dependencies
+      run: pip install .[tests]
+    - name: 🧪 Test Python code
+      run: pytest --cov --cov-report=xml archive_query_log
+    - name: 📤 Upload coverage to Codecov
+      uses: codecov/codecov-action@v3
+      if: matrix.python == '3.10'
+      with:
+        fail_ci_if_error: true
+        token: ${{ secrets.CODECOV_TOKEN }}
   docker-build:
-    name: "🏗️ Build Docker image"
-    runs-on: ubuntu-latest
-    steps:
-    - name: "📥 Check-out"
-      uses: actions/checkout@v3
-    - name: "🧰 Set up QEMU"
+    name: 🏗️ Build Docker image
+    runs-on: ubuntu-latest
+    steps:
+    - name: 📥 Check-out
+      uses: actions/checkout@v3
+    - name: 🧰 Set up QEMU
       uses: docker/setup-qemu-action@v2
-    - name: "🧰 Set up Docker Buildx"
+    - name: 🧰 Set up Docker Buildx
       uses: docker/setup-buildx-action@v2
-    - name: "🏗️ Build Docker image"
+    - name: 🏗️ Build Docker image
       uses: docker/build-push-action@v4
       with:
         context: .
         push: false
   python-publish:
-    name: "🚀 Publish Python wheels"
+    name: 🚀 Publish Python wheels
     if: github.event_name == 'push' && startsWith(github.ref, 'refs/tags')
     needs:
     - python-build
     - python-code-check
     - python-typing
     - python-security
-#    - python-test
+    - python-test
     - docker-build
     runs-on: ubuntu-latest
     permissions:
       id-token: write
     steps:
-    - name: "📥 Check-out"
-      uses: actions/checkout@v3
-    - name: "📥 Download Python wheels"
+    - name: 📥 Check-out
+      uses: actions/checkout@v3
+    - name: 📥 Download Python wheels
       uses: actions/download-artifact@v3
       with:
         name: wheels
         path: dist
-    - name: "🚀 Publish Python wheels"
+    - name: 🚀 Publish Python wheels
       uses: pypa/gh-action-pypi-publish@release/v1
   docker-publish:
-    name: "🚀 Publish Docker image"
+    name: 🚀 Publish Docker image
     if: github.event_name == 'push' && startsWith(github.ref, 'refs/tags')
     permissions:
       packages: write
@@ -242,37 +176,29 @@
     - python-code-check
     - python-typing
     - python-security
-#    - python-test
+    - python-test
     - docker-build
     runs-on: ubuntu-latest
     steps:
-    - name: "📥 Check-out"
-      uses: actions/checkout@v3
-    - name: "🧰 Set up QEMU"
+    - name: 📥 Check-out
+      uses: actions/checkout@v3
+    - name: 🧰 Set up QEMU
       uses: docker/setup-qemu-action@v2
-    - name: "🧰 Set up Docker Buildx"
+    - name: 🧰 Set up Docker Buildx
       uses: docker/setup-buildx-action@v2
-    #- name: "🔑 Login to Docker Hub"
-    #  uses: docker/login-action@v2
-    #  with:
-    #    username: ${{ secrets.DOCKERHUB_USERNAME }}
-    #    password: ${{ secrets.DOCKERHUB_TOKEN }}
-    - name: "🔑 Login to GitHub Packages"
+    - name: 🔑 Login to GitHub Packages
       uses: docker/login-action@v2
       with:
         registry: ghcr.io
         username: ${{ github.actor }}
         password: ${{ secrets.GITHUB_TOKEN }}
-    - name: "ℹ️ Extract image metadata"
+    - name: ℹ️ Extract image metadata
       id: meta
       uses: docker/metadata-action@v4
       with:
-        #images: |
-        #  webis/archive-query-log
-        #  ghcr.io/${{ github.repository }}
         images: |
           ghcr.io/${{ github.repository }}
-    - name: "🚀 Build and push image"
+    - name: 🚀 Build and push image
       uses: docker/build-push-action@v4
       with:
         context: .
@@ -280,49 +206,27 @@
         tags: ${{ steps.meta.outputs.tags }}
         labels: ${{ steps.meta.outputs.labels }}
   github-release:
->>>>>>> 83ec503e
-    name: "🚀 Create GitHub release"
+    name: 🚀 Create GitHub release
     if: github.event_name == 'push' && startsWith(github.ref, 'refs/tags')
     needs:
     - python-build
     - python-code-check
     - python-typing
     - python-security
-#    - python-test
+    - python-test
     - docker-build
     permissions:
       contents: write
     runs-on: ubuntu-latest
     steps:
-<<<<<<< HEAD
-      - name: "📥 Check-out"
-        uses: actions/checkout@v4
-      - name: "🏷️ Get version tag"
-        id: get-version
-        run: echo ::set-output name=tag::${GITHUB_REF/refs\/tags\//}
-      - name: "📥 Download Python wheel"
-        uses: actions/upload-artifact@v4
-        with:
-          name: wheel
-          path: dist/*
-      - name: "🚀 Create GitHub release"
-        uses: softprops/action-gh-release@v1
-        with:
-          name: Release ${{ steps.get-version.outputs.tag }}
-          files: dist/*
-          fail_on_unmatched_files: true
-          draft: false
-          prerelease: false
-          generate_release_notes: true
-=======
-    - name: "📥 Check-out"
-      uses: actions/checkout@v3
-    - name: "📥 Download Python wheels"
+    - name: 📥 Check-out
+      uses: actions/checkout@v3
+    - name: 📥 Download Python wheels
       uses: actions/download-artifact@v3
       with:
         name: wheels
         path: dist
-    - name: "🚀 Create GitHub release"
+    - name: 🚀 Create GitHub release
       uses: softprops/action-gh-release@v1
       with:
         name: Release ${{ github.ref_name }}
@@ -330,5 +234,4 @@
         fail_on_unmatched_files: true
         draft: false
         prerelease: false
-        generate_release_notes: true
->>>>>>> 83ec503e
+        generate_release_notes: true